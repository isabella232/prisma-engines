--- conflicted
+++ resolved
@@ -153,13 +153,8 @@
 
 fn load_sources(
     schema_ast: &SchemaAst,
-<<<<<<< HEAD
-    ignore_env_var_errors: bool,
+    ignore_datasource_urls: bool,
 ) -> Result<Vec<Box<dyn Source>>, error::ErrorCollection> {
-=======
-    ignore_datasource_urls: bool,
-) -> Result<Vec<Box<dyn Source + Send + Sync>>, error::ErrorCollection> {
->>>>>>> 297d4ddd
     let source_loader = SourceLoader::new();
     source_loader.load_sources(&schema_ast, ignore_datasource_urls)
 }
