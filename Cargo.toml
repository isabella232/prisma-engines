--- conflicted
+++ resolved
@@ -9,10 +9,6 @@
   "query-engine/prisma",
   "query-engine/native-bridge",
   "query-engine/core",
-<<<<<<< HEAD
-  "libs/prisma-datamodel",
+  "libs/datamodel",
   "libs/prisma-inflector",
-=======
-  "libs/datamodel",
->>>>>>> 4b84ef45
 ]