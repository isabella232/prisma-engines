use crate::error::SqlError;
use prisma_models::*;
use quaint::ast::*;
use std::convert::TryFrom;

const PARAMETER_LIMIT: usize = 10000;

pub fn create_record(model: &ModelRef, mut args: PrismaArgs) -> (Insert<'static>, Option<GraphqlId>) {
    let id_field = model.fields().id();

    let return_id = match args.get_field_value(&id_field.name) {
        _ if id_field.is_auto_generated => None,
        Some(PrismaValue::Null) | None => {
            let id = model.generate_id();
            args.insert(id_field.name.as_str(), id.clone());
            Some(id)
        }
        Some(prisma_value) => {
            Some(GraphqlId::try_from(prisma_value).expect("Could not convert prisma value to graphqlid"))
        }
    };

    let fields: Vec<&Field> = model
        .fields()
        .all
        .iter()
        .filter(|field| args.has_arg_for(&field.name()))
        .collect();

    let fields = fields
        .iter()
        .map(|field| (field.db_name(), args.take_field_value(field.name()).unwrap()));

<<<<<<< HEAD
    pub fn create_relation_table_records(
        field: &RelationFieldRef,
        parent_id: &GraphqlId,
        child_ids: &[GraphqlId],
    ) -> Query<'static> {
        let relation = field.relation();
        let parent_column = field.relation_column();
        let child_column = field.opposite_column();

        let mut columns = vec![parent_column.name.to_string(), child_column.name.to_string()];
        if let Some(id_col) = relation.id_column() {
            columns.push(id_col.name.to_string());
        };

        let generate_ids = relation.id_column().is_some();
        let insert = Insert::multi_into(relation.relation_table(), columns);
        let insert: MultiRowInsert = child_ids
            .into_iter()
            .fold(insert, |insert, child_id| {
                if generate_ids {
                    insert.values((parent_id.clone(), child_id.clone(), cuid::cuid().unwrap()))
                } else {
                    insert.values((parent_id.clone(), child_id.clone()))
                }
            })
            .into();

        insert.build().on_conflict(OnConflict::DoNothing).into()
    }

    pub fn delete_relation_table_records(
        field: &RelationFieldRef,
        parent_id: &GraphqlId,
        child_ids: &[GraphqlId],
    ) -> Query<'static> {
        let relation = field.relation();
        let parent_column = field.relation_column();
        let child_column = field.opposite_column();

        let parent_id_criteria = parent_column.equals(parent_id);
        let child_id_criteria = child_column.in_selection(child_ids.to_owned());

        Delete::from_table(relation.relation_table())
            .so_that(parent_id_criteria.and(child_id_criteria))
            .into()
=======
    let base = Insert::single_into(model.as_table());

    let insert = fields
        .into_iter()
        .fold(base, |acc, (name, value)| acc.value(name.into_owned(), value));

    (Insert::from(insert).returning(vec![id_field.as_column()]), return_id)
}

pub fn create_relation(field: &RelationFieldRef, parent_id: &GraphqlId, child_id: &GraphqlId) -> Query<'static> {
    let relation = field.relation();

    match relation.inline_relation_column() {
        Some(column) => {
            let referencing_column = column.name.to_string();

            let (update_id, link_id) = match field.relation_is_inlined_in_parent() {
                true => (parent_id, child_id),
                false => (child_id, parent_id),
            };

            let update_condition = match field.relation_is_inlined_in_parent() {
                true => field.model().fields().id().as_column().equals(update_id),
                false => field.related_model().fields().id().as_column().equals(update_id),
            };

            Update::table(relation.as_table())
                .set(referencing_column, link_id.clone())
                .so_that(update_condition)
                .into()
        }
        None => {
            let relation = field.relation();
            let parent_column = field.relation_column();
            let child_column = field.opposite_column();

            let insert = Insert::single_into(relation.as_table())
                .value(parent_column.name.to_string(), parent_id.clone())
                .value(child_column.name.to_string(), child_id.clone());

            let insert: Insert = match relation.id_column() {
                Some(id_column) => insert.value(id_column, cuid::cuid().unwrap()).into(),
                None => insert.into(),
            };

            insert.on_conflict(OnConflict::DoNothing).into()
        }
>>>>>>> 1e7b32ce
    }
}

pub fn delete_relation(field: &RelationFieldRef, parent_id: &GraphqlId, child_id: &GraphqlId) -> Query<'static> {
    let relation = field.relation();

<<<<<<< HEAD
    pub fn update_many(model: &ModelRef, ids: &[&GraphqlId], args: &PrismaArgs) -> crate::Result<Vec<Update<'static>>> {
        if args.args.is_empty() || ids.is_empty() {
            return Ok(Vec::new());
        }
=======
    match relation.inline_relation_column() {
        Some(column) => {
            let referencing_column = column.name.to_string();

            let (update_id, _) = match field.relation_is_inlined_in_parent() {
                true => (parent_id, child_id),
                false => (child_id, parent_id),
            };
>>>>>>> 1e7b32ce

            let update_condition = match field.relation_is_inlined_in_parent() {
                true => field.model().fields().id().as_column().equals(update_id),
                false => field.related_model().fields().id().as_column().equals(update_id),
            };

            Update::table(relation.as_table())
                .set(referencing_column, PrismaValue::Null)
                .so_that(update_condition)
                .into()
        }
        None => {
            let relation = field.relation();
            let parent_column = field.relation_column();
            let child_column = field.opposite_column();

            let parent_id_criteria = parent_column.equals(parent_id);
            let child_id_criteria = child_column.equals(child_id);

            Delete::from_table(relation.as_table())
                .so_that(parent_id_criteria.and(child_id_criteria))
                .into()
        }
    }
}

pub fn delete_relation_by_parent(field: &RelationFieldRef, parent_id: &GraphqlId) -> Query<'static> {
    let relation = field.relation();

    match relation.inline_relation_column() {
        Some(referencing_column) => {
            let referencing_column_name = referencing_column.name.to_string();
            let update_condition = if field.relation_is_inlined_in_parent() {
                field.model().fields().id().as_column().equals(parent_id)
            } else {
                referencing_column.equals(parent_id)
            };

            Update::table(relation.as_table())
                .set(referencing_column_name, PrismaValue::Null)
                .so_that(update_condition)
                .into()
        }
        None => {
            let relation = field.relation();
            let parent_column = field.relation_column();
            let parent_id_criteria = parent_column.equals(parent_id);

            Delete::from_table(relation.as_table())
                .so_that(parent_id_criteria)
                .into()
        }
    }
}

pub fn create_scalar_list_value(
    scalar_list_table: Table<'static>,
    list_value: &PrismaListValue,
    id: &GraphqlId,
) -> Option<Insert<'static>> {
    let list_value = match list_value {
        Some(l) if l.is_empty() => return None,
        None => return None,
        Some(l) => l,
    };

    let positions = (1..=list_value.len()).map(|v| (v * 1000) as i64);
    let values = list_value.iter().zip(positions);

    let columns = vec![
        ScalarListTable::POSITION_FIELD_NAME,
        ScalarListTable::VALUE_FIELD_NAME,
        ScalarListTable::NODE_ID_FIELD_NAME,
    ];

    let insert = Insert::multi_into(scalar_list_table, columns);

    let result = values
        .fold(insert, |acc, (value, position)| {
            acc.values((position, value.clone(), id.clone()))
        })
        .into();

    Some(result)
}

pub fn update_many(model: &ModelRef, ids: &[&GraphqlId], args: &PrismaArgs) -> crate::Result<Vec<Update<'static>>> {
    if args.args.is_empty() || ids.is_empty() {
        return Ok(Vec::new());
    }

    let fields = model.fields();
    let mut query = Update::table(model.as_table());

    for (name, value) in args.args.iter() {
        let field = fields.find_from_all(&name).unwrap();

        if field.is_required() && value.is_null() {
            return Err(SqlError::FieldCannotBeNull {
                field: field.name().to_owned(),
            });
        }

        query = query.set(field.db_name().to_string(), value.clone());
    }

    let result: Vec<Update> = ids
        .chunks(PARAMETER_LIMIT)
        .into_iter()
        .map(|ids| {
            query
                .clone()
                .so_that(fields.id().as_column().in_selection(ids.to_vec()))
        })
        .collect();

    Ok(result)
}

pub fn delete_many(model: &ModelRef, ids: &[&GraphqlId]) -> Vec<Delete<'static>> {
    let mut deletes = Vec::new();

    for chunk in ids.chunks(PARAMETER_LIMIT).into_iter() {
        for lf in model.fields().scalar_list() {
            let scalar_list_table = lf.scalar_list_table();
            let condition = scalar_list_table.node_id_column().in_selection(chunk.to_vec());
            deletes.push(Delete::from_table(scalar_list_table.table()).so_that(condition));
        }

        let condition = model.fields().id().as_column().in_selection(chunk.to_vec());
        deletes.push(Delete::from_table(model.as_table()).so_that(condition));
    }

    deletes
}

pub fn update_scalar_list_values(
    scalar_list_table: &ScalarListTable,
    list_value: &PrismaListValue,
    ids: Vec<GraphqlId>,
) -> (Vec<Delete<'static>>, Vec<Insert<'static>>) {
    if ids.is_empty() {
        return (Vec::new(), Vec::new());
    }

    let deletes = {
        let ids: Vec<&GraphqlId> = ids.iter().map(|id| &*id).collect();
        delete_scalar_list_values(scalar_list_table, ids.as_slice())
    };

    let inserts = match list_value {
        Some(l) if l.is_empty() => Vec::new(),
        _ => ids
            .iter()
            .flat_map(|id| create_scalar_list_value(scalar_list_table.table(), list_value, id))
            .collect(),
    };

    (deletes, inserts)
}

pub fn delete_scalar_list_values(scalar_list_table: &ScalarListTable, ids: &[&GraphqlId]) -> Vec<Delete<'static>> {
    delete_in_chunks(scalar_list_table.table(), ids, |chunk| {
        ScalarListTable::NODE_ID_FIELD_NAME.in_selection(chunk.to_vec())
    })
}

fn delete_in_chunks<F>(table: Table<'static>, ids: &[&GraphqlId], conditions: F) -> Vec<Delete<'static>>
where
    F: Fn(&[&GraphqlId]) -> Compare<'static>,
{
    ids.chunks(PARAMETER_LIMIT)
        .into_iter()
        .map(|chunk| Delete::from_table(table.clone()).so_that(conditions(chunk)))
        .collect()
}<|MERGE_RESOLUTION|>--- conflicted
+++ resolved
@@ -31,53 +31,6 @@
         .iter()
         .map(|field| (field.db_name(), args.take_field_value(field.name()).unwrap()));
 
-<<<<<<< HEAD
-    pub fn create_relation_table_records(
-        field: &RelationFieldRef,
-        parent_id: &GraphqlId,
-        child_ids: &[GraphqlId],
-    ) -> Query<'static> {
-        let relation = field.relation();
-        let parent_column = field.relation_column();
-        let child_column = field.opposite_column();
-
-        let mut columns = vec![parent_column.name.to_string(), child_column.name.to_string()];
-        if let Some(id_col) = relation.id_column() {
-            columns.push(id_col.name.to_string());
-        };
-
-        let generate_ids = relation.id_column().is_some();
-        let insert = Insert::multi_into(relation.relation_table(), columns);
-        let insert: MultiRowInsert = child_ids
-            .into_iter()
-            .fold(insert, |insert, child_id| {
-                if generate_ids {
-                    insert.values((parent_id.clone(), child_id.clone(), cuid::cuid().unwrap()))
-                } else {
-                    insert.values((parent_id.clone(), child_id.clone()))
-                }
-            })
-            .into();
-
-        insert.build().on_conflict(OnConflict::DoNothing).into()
-    }
-
-    pub fn delete_relation_table_records(
-        field: &RelationFieldRef,
-        parent_id: &GraphqlId,
-        child_ids: &[GraphqlId],
-    ) -> Query<'static> {
-        let relation = field.relation();
-        let parent_column = field.relation_column();
-        let child_column = field.opposite_column();
-
-        let parent_id_criteria = parent_column.equals(parent_id);
-        let child_id_criteria = child_column.in_selection(child_ids.to_owned());
-
-        Delete::from_table(relation.relation_table())
-            .so_that(parent_id_criteria.and(child_id_criteria))
-            .into()
-=======
     let base = Insert::single_into(model.as_table());
 
     let insert = fields
@@ -87,119 +40,51 @@
     (Insert::from(insert).returning(vec![id_field.as_column()]), return_id)
 }
 
-pub fn create_relation(field: &RelationFieldRef, parent_id: &GraphqlId, child_id: &GraphqlId) -> Query<'static> {
+pub fn create_relation_table_records(
+    field: &RelationFieldRef,
+    parent_id: &GraphqlId,
+    child_ids: &[GraphqlId],
+) -> Query<'static> {
     let relation = field.relation();
-
-    match relation.inline_relation_column() {
-        Some(column) => {
-            let referencing_column = column.name.to_string();
-
-            let (update_id, link_id) = match field.relation_is_inlined_in_parent() {
-                true => (parent_id, child_id),
-                false => (child_id, parent_id),
-            };
-
-            let update_condition = match field.relation_is_inlined_in_parent() {
-                true => field.model().fields().id().as_column().equals(update_id),
-                false => field.related_model().fields().id().as_column().equals(update_id),
-            };
-
-            Update::table(relation.as_table())
-                .set(referencing_column, link_id.clone())
-                .so_that(update_condition)
-                .into()
-        }
-        None => {
-            let relation = field.relation();
-            let parent_column = field.relation_column();
-            let child_column = field.opposite_column();
-
-            let insert = Insert::single_into(relation.as_table())
-                .value(parent_column.name.to_string(), parent_id.clone())
-                .value(child_column.name.to_string(), child_id.clone());
-
-            let insert: Insert = match relation.id_column() {
-                Some(id_column) => insert.value(id_column, cuid::cuid().unwrap()).into(),
-                None => insert.into(),
-            };
-
-            insert.on_conflict(OnConflict::DoNothing).into()
-        }
->>>>>>> 1e7b32ce
-    }
-}
-
-pub fn delete_relation(field: &RelationFieldRef, parent_id: &GraphqlId, child_id: &GraphqlId) -> Query<'static> {
+    let parent_column = field.relation_column();
+    let child_column = field.opposite_column();
+
+    let mut columns = vec![parent_column.name.to_string(), child_column.name.to_string()];
+    if let Some(id_col) = relation.id_column() {
+        columns.push(id_col.name.to_string());
+    };
+
+    let generate_ids = relation.id_column().is_some();
+    let insert = Insert::multi_into(relation.as_table(), columns);
+    let insert: MultiRowInsert = child_ids
+        .into_iter()
+        .fold(insert, |insert, child_id| {
+            if generate_ids {
+                insert.values((parent_id.clone(), child_id.clone(), cuid::cuid().unwrap()))
+            } else {
+                insert.values((parent_id.clone(), child_id.clone()))
+            }
+        })
+        .into();
+
+    insert.build().on_conflict(OnConflict::DoNothing).into()
+}
+
+pub fn delete_relation_table_records(
+    field: &RelationFieldRef,
+    parent_id: &GraphqlId,
+    child_ids: &[GraphqlId],
+) -> Query<'static> {
     let relation = field.relation();
-
-<<<<<<< HEAD
-    pub fn update_many(model: &ModelRef, ids: &[&GraphqlId], args: &PrismaArgs) -> crate::Result<Vec<Update<'static>>> {
-        if args.args.is_empty() || ids.is_empty() {
-            return Ok(Vec::new());
-        }
-=======
-    match relation.inline_relation_column() {
-        Some(column) => {
-            let referencing_column = column.name.to_string();
-
-            let (update_id, _) = match field.relation_is_inlined_in_parent() {
-                true => (parent_id, child_id),
-                false => (child_id, parent_id),
-            };
->>>>>>> 1e7b32ce
-
-            let update_condition = match field.relation_is_inlined_in_parent() {
-                true => field.model().fields().id().as_column().equals(update_id),
-                false => field.related_model().fields().id().as_column().equals(update_id),
-            };
-
-            Update::table(relation.as_table())
-                .set(referencing_column, PrismaValue::Null)
-                .so_that(update_condition)
-                .into()
-        }
-        None => {
-            let relation = field.relation();
-            let parent_column = field.relation_column();
-            let child_column = field.opposite_column();
-
-            let parent_id_criteria = parent_column.equals(parent_id);
-            let child_id_criteria = child_column.equals(child_id);
-
-            Delete::from_table(relation.as_table())
-                .so_that(parent_id_criteria.and(child_id_criteria))
-                .into()
-        }
-    }
-}
-
-pub fn delete_relation_by_parent(field: &RelationFieldRef, parent_id: &GraphqlId) -> Query<'static> {
-    let relation = field.relation();
-
-    match relation.inline_relation_column() {
-        Some(referencing_column) => {
-            let referencing_column_name = referencing_column.name.to_string();
-            let update_condition = if field.relation_is_inlined_in_parent() {
-                field.model().fields().id().as_column().equals(parent_id)
-            } else {
-                referencing_column.equals(parent_id)
-            };
-
-            Update::table(relation.as_table())
-                .set(referencing_column_name, PrismaValue::Null)
-                .so_that(update_condition)
-                .into()
-        }
-        None => {
-            let relation = field.relation();
-            let parent_column = field.relation_column();
-            let parent_id_criteria = parent_column.equals(parent_id);
-
-            Delete::from_table(relation.as_table())
-                .so_that(parent_id_criteria)
-                .into()
-        }
-    }
+    let parent_column = field.relation_column();
+    let child_column = field.opposite_column();
+
+    let parent_id_criteria = parent_column.equals(parent_id);
+    let child_id_criteria = child_column.in_selection(child_ids.to_owned());
+
+    Delete::from_table(relation.as_table())
+        .so_that(parent_id_criteria.and(child_id_criteria))
+        .into()
 }
 
 pub fn create_scalar_list_value(
