--- conflicted
+++ resolved
@@ -29,29 +29,9 @@
             "Create",
             scalar_fields,
             |f: ScalarFieldRef| {
-<<<<<<< HEAD
-                let required_and_none = f.is_required && f.default_value().is_none();
-
-                if required_and_none && f.is_id() {
-                    match (f.behaviour.as_ref(), f.type_identifier) {
-                        (Some(FieldBehaviour::Id { strategy: IdStrategy::Auto, .. }), TypeIdentifier::UUID)      => self.map_optional_input_type(f),
-                        (Some(FieldBehaviour::Id { strategy: IdStrategy::Auto, .. }), TypeIdentifier::GraphQLID) => self.map_optional_input_type(f),
-                        (None, TypeIdentifier::UUID)                                                             => self.map_optional_input_type(f),
-                        (None, TypeIdentifier::GraphQLID)                                                        => self.map_optional_input_type(f),
-
-                        (Some(FieldBehaviour::Id { strategy: IdStrategy::None, .. }), TypeIdentifier::GraphQLID) => self.map_required_input_type(f),
-                        (Some(FieldBehaviour::Id { strategy: IdStrategy::None, .. }), TypeIdentifier::UUID)      => self.map_required_input_type(f),
-                        (Some(FieldBehaviour::Id { strategy: IdStrategy::None, .. }), TypeIdentifier::String)    => self.map_required_input_type(f),
-                        (Some(FieldBehaviour::Id { strategy: IdStrategy::None, .. }), TypeIdentifier::Int)    => self.map_required_input_type(f),
-
-                        _ => unreachable!(),
-                    }
-                } else if required_and_none && (f.is_created_at() || f.is_updated_at()) {
-=======
-                if f.is_required && f.default_value.is_none() && (f.is_created_at() || f.is_updated_at()) { //todo shouldnt these also be Default Value expressions at some point?
->>>>>>> 43dc93af
+                if f.is_required && f.default_value().is_none() && (f.is_created_at() || f.is_updated_at()) { //todo shouldnt these also be Default Value expressions at some point?
                     self.map_optional_input_type(f)
-                } else if f.is_required && f.default_value.is_none(){
+                } else if f.is_required && f.default_value().is_none(){
                     self.map_required_input_type(f)
                 } else {
                     self.map_optional_input_type(f)
