--- conflicted
+++ resolved
@@ -84,42 +84,9 @@
 }
 
 impl ExternalInterface for ProtoBufInterface {
-<<<<<<< HEAD
     input_to_query!(GetNodeByWhereInput, get_node_by_where);
     input_to_query!(GetNodesInput, get_nodes);
     input_to_query!(GetRelatedNodesInput, get_related_nodes);
-=======
-    fn get_node_by_where(&self, payload: &mut [u8]) -> Vec<u8> {
-        Self::protobuf_result(|| {
-            let input = GetNodeByWhereInput::decode(payload)?;
-            let query = input.into_select_query()?;
-            let (nodes, fields) = self.data_resolver.select_nodes(query)?;
-
-            let response = RpcResponse::ok(NodesResult { nodes, fields });
-
-            let mut response_payload = Vec::new();
-            response.encode(&mut response_payload).unwrap();
-
-            Ok(response_payload)
-        })
-    }
-
-    fn get_nodes(&self, payload: &mut [u8]) -> Vec<u8> {
-        Self::protobuf_result(|| {
-            let input = GetNodesInput::decode(payload)?;
-            Self::validate(&input.query_arguments)?;
-
-            let query = input.into_select_query()?;
-            let (nodes, fields) = self.data_resolver.select_nodes(query)?;
-
-            let response = RpcResponse::ok(NodesResult { nodes, fields });
-
-            let mut response_payload = Vec::new();
-            response.encode(&mut response_payload).unwrap();
-
-            Ok(response_payload)
-        })
-    }
 }
 
 impl From<Error> for super::prisma::error::Value {
@@ -148,5 +115,4 @@
             }
         }
     }
->>>>>>> 9c81704d
 }