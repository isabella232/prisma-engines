mod mssql;
mod mysql;
mod postgres;
mod sqlite;

use datamodel::{walkers::ModelWalker, walkers::ScalarFieldWalker, Datamodel, NativeTypeInstance, ScalarType};
use sql_schema_describer as sql;

pub(crate) trait SqlSchemaCalculatorFlavour {
    fn calculate_enums(&self, _datamodel: &Datamodel) -> Vec<sql::Enum> {
        Vec::new()
    }

    fn column_type_for_native_type(
        &self,
        field: &ScalarFieldWalker<'_>,
        scalar_type: ScalarType,
        native_type_instance: &NativeTypeInstance,
    ) -> sql::ColumnType;

    fn enum_column_type(&self, _field: &ScalarFieldWalker<'_>, _db_name: &str) -> sql::ColumnType {
        unreachable!("unreachable enum_column_type")
    }

    fn field_is_implicit_autoincrement_primary_key(&self, _field: &ScalarFieldWalker<'_>) -> bool {
        false
    }

    fn m2m_foreign_key_action(&self, _model_a: &ModelWalker<'_>, _model_b: &ModelWalker<'_>) -> sql::ForeignKeyAction {
        sql::ForeignKeyAction::Cascade
    }

<<<<<<< HEAD
    /// returns whether the underlying databasae supports the RESTRICT setting for ON DELETE + ON UPDATE
    fn supports_foreign_key_restrict_constraint(&self) -> bool {
        true
=======
    // TODO: Maybe we should rethink this a bit?
    fn single_field_index_name(&self, model_name: &str, field_name: &str) -> String {
        format!("{}.{}_unique", model_name, field_name)
>>>>>>> 626fcb87
    }
}<|MERGE_RESOLUTION|>--- conflicted
+++ resolved
@@ -30,14 +30,13 @@
         sql::ForeignKeyAction::Cascade
     }
 
-<<<<<<< HEAD
     /// returns whether the underlying databasae supports the RESTRICT setting for ON DELETE + ON UPDATE
     fn supports_foreign_key_restrict_constraint(&self) -> bool {
         true
-=======
+    }
+
     // TODO: Maybe we should rethink this a bit?
     fn single_field_index_name(&self, model_name: &str, field_name: &str) -> String {
         format!("{}.{}_unique", model_name, field_name)
->>>>>>> 626fcb87
     }
 }