use datamodel::common::names::NameNormalizer;
use datamodel::{
    DefaultValue, Field, FieldArity, FieldType, IndexDefinition, Model, OnDeleteStrategy, RelationInfo, ScalarType,
    ScalarValue, ValueGenerator,
};
use log::debug;
use once_cell::sync::Lazy;
use regex::Regex;
use sql_schema_describer::{Column, ColumnArity, ColumnTypeFamily, ForeignKey, Index, IndexType, SqlSchema, Table};

//checks

pub fn is_migration_table(table: &Table) -> bool {
    table.name == "_Migration"
}

pub(crate) fn is_prisma_join_table(table: &Table) -> bool {
    table.columns.len() == 2
        && table.foreign_keys.len() == 2
        && table.foreign_keys[0].referenced_table < table.foreign_keys[1].referenced_table
        && table.name.starts_with("_")
        && table
            .columns
            .iter()
            .find(|column| column.name.to_lowercase() == "a")
            .is_some()
        && table
            .columns
            .iter()
            .find(|column| column.name.to_lowercase() == "b")
            .is_some()
        && table.indices.len() >= 1
        && table.indices.last().unwrap().columns.len() == 2
        && table.indices.last().unwrap().tpe == IndexType::Unique
}

pub(crate) fn is_foreign_key_column(table: &Table, column: &Column) -> bool {
    table
        .foreign_keys
        .iter()
        .find(|fk| fk.columns.contains(&column.name))
        .is_some()
}

//calculators

pub fn calculate_many_to_many_field(foreign_key: &ForeignKey, relation_name: String, is_self_relation: bool) -> Field {
    let inflector = prisma_inflector::default();

    let field_type = FieldType::Relation(RelationInfo {
        name: relation_name,
        to: foreign_key.referenced_table.clone(),
        to_fields: foreign_key.referenced_columns.clone(),
        on_delete: OnDeleteStrategy::None,
    });

    let basename = inflector.pluralize(&foreign_key.referenced_table).camel_case();

    let name = match is_self_relation {
        true => format!("{}_{}", basename, foreign_key.columns[0]),
        false => basename,
    };

    Field {
        name,
        arity: FieldArity::List,
        field_type,
        database_names: Vec::new(),
        default_value: None,
        is_unique: false,
        is_id: false,
        documentation: None,
        is_generated: false,
        is_updated_at: false,
        data_source_fields: vec![],
    }
}

pub(crate) fn calculate_index(index: &Index) -> IndexDefinition {
    debug!("Handling index  {:?}", index);
    let tpe = match index.tpe {
        IndexType::Unique => datamodel::dml::IndexType::Unique,
        IndexType::Normal => datamodel::dml::IndexType::Normal,
    };
    let index_definition: IndexDefinition = IndexDefinition {
        name: Some(index.name.clone()),
        fields: index.columns.clone(),
        tpe,
    };
    index_definition
}

pub(crate) fn calculate_compound_index(index: &Index, name: String) -> IndexDefinition {
    debug!("Handling compound index  {:?}", name);
    IndexDefinition {
        name: Some(index.name.clone()),
        fields: vec![name],
        tpe: datamodel::dml::IndexType::Normal,
    }
}

pub(crate) fn calculate_scalar_field(schema: &&SqlSchema, table: &&Table, column: &&Column) -> Field {
    debug!("Handling column {:?}", column);
    let field_type = calculate_field_type(&schema, &column, &table);
    let arity = match column.tpe.arity {
        _ if column.auto_increment && field_type == FieldType::Base(ScalarType::Int) => FieldArity::Required,
        ColumnArity::Required => FieldArity::Required,
        ColumnArity::Nullable => FieldArity::Optional,
        ColumnArity::List => FieldArity::List,
    };

    let is_id = is_id(&column, &table);
    let default_value = calculate_default(&column, &arity);
    let is_unique = table.is_column_unique(&column.name) && !is_id;

    Field {
        name: column.name.clone(),
        arity,
        field_type,
        database_names: vec![],
        default_value,
        is_unique,
        is_id,
        documentation: None,
        is_generated: false,
        is_updated_at: false,
        data_source_fields: vec![],
    }
}

pub(crate) fn calculate_relation_field(schema: &SqlSchema, table: &Table, foreign_key: &ForeignKey) -> Field {
    debug!("Handling compound foreign key  {:?}", foreign_key);

    //todo this ignores relations on id fields of length 1, the problem persists for compound id fields
    if table.primary_key.is_some()
        && table.primary_key.as_ref().unwrap().columns == foreign_key.columns
        && foreign_key.columns.len() == 1
    {
        calculate_scalar_field(
            &schema,
            &table,
            &table.columns.iter().find(|c| c.name == foreign_key.columns[0]).unwrap(),
        )
    } else {
        let field_type = FieldType::Relation(RelationInfo {
            name: calculate_relation_name(schema, foreign_key, table),
            to: foreign_key.referenced_table.clone(),
            to_fields: foreign_key.referenced_columns.clone(),
            on_delete: OnDeleteStrategy::None,
        });

        let columns: Vec<&Column> = foreign_key
            .columns
            .iter()
            .map(|c| table.columns.iter().find(|tc| tc.name == *c).unwrap())
            .collect();

        let arity = match !columns.iter().any(|c| c.is_required()) {
            true => FieldArity::Optional,
            false => FieldArity::Required,
        };

        let (name, database_name) = match columns.len() {
            1 => (columns[0].name.clone(), vec![]),
            _ => (
                foreign_key.referenced_table.clone().camel_case(),
                columns.iter().map(|c| c.name.clone()).collect(),
            ),
        };

        Field {
            name,
            arity,
            field_type,
            database_names: database_name,
            default_value: None,
            is_unique: false,
            is_id: false,
            documentation: None,
            is_generated: false,
            is_updated_at: false,
            data_source_fields: vec![],
        }
    }
}

pub(crate) fn calculate_backrelation_field(
    schema: &SqlSchema,
    model: &&Model,
    relation_field: &&Field,
    relation_info: &RelationInfo,
) -> Field {
    let table = schema.table_bang(&model.name);
    let fk = table.foreign_key_for_column(&relation_field.name);
    let on_delete = match fk {
        // TODO: bring `onDelete` back once `prisma migrate` is a thing
        //        Some(fk) if fk.on_delete_action == ForeignKeyAction::Cascade => OnDeleteStrategy::Cascade,
        _ => OnDeleteStrategy::None,
    };
    let field_type = FieldType::Relation(RelationInfo {
        name: relation_info.name.clone(),
        to: model.name.clone(),
        to_fields: vec![relation_field.name.clone()],
        on_delete,
    });

    let other_is_unique = || {
        let table = schema.table_bang(&model.name);

        match &relation_field.database_names.len() {
            0 => table.is_column_unique(&relation_field.name),
            1 => {
                let column_name = relation_field.database_names.first().unwrap();
                table.is_column_unique(column_name)
            }
            _ => table
                .indices
                .iter()
                .any(|i| i.columns == relation_field.database_names && i.tpe == IndexType::Unique),
        }
    };
    let arity = match relation_field.arity {
        FieldArity::Required | FieldArity::Optional if other_is_unique() => FieldArity::Optional,
        FieldArity::Required | FieldArity::Optional => FieldArity::List,
        FieldArity::List => FieldArity::Optional,
    };

    let name = match arity {
        FieldArity::List => prisma_inflector::default().pluralize(&model.name).camel_case(), // pluralize
        FieldArity::Optional => model.name.clone().camel_case(),
        FieldArity::Required => model.name.clone().camel_case(),
    };
    Field {
        name,
        arity,
        field_type,
        database_names: vec![],
        default_value: None,
        is_unique: false,
        is_id: false,
        documentation: None,
        is_generated: false,
        is_updated_at: false,
<<<<<<< HEAD
        data_source_fields: vec![],
    };
    field
=======
    }
>>>>>>> 36b88f31
}

pub(crate) fn calculate_default(column: &Column, arity: &FieldArity) -> Option<DefaultValue> {
    match (&column.default, &column.tpe.family) {
        (_, _) if *arity == FieldArity::List => None,
        (Some(d), ColumnTypeFamily::Boolean) => match parse_int(d) {
            Some(x) => Some(DefaultValue::Single(ScalarValue::Boolean(x != 0))),
            None => parse_bool(d).map(|b| DefaultValue::Single(ScalarValue::Boolean(b))),
        },
        (Some(d), ColumnTypeFamily::Int) => match column.auto_increment {
            true => Some(DefaultValue::Expression(ValueGenerator::new_autoincrement())),
            false => parse_int(d).map(|x| DefaultValue::Single(ScalarValue::Int(x))),
        },
        (Some(d), ColumnTypeFamily::Float) => parse_float(d).map(|x| DefaultValue::Single(ScalarValue::Float(x))),
        (Some(d), ColumnTypeFamily::String) => Some(DefaultValue::Single(ScalarValue::String(d.to_string()))),
        (Some(_), ColumnTypeFamily::DateTime) => None, //todo
        (None, _) if column.auto_increment => Some(DefaultValue::Expression(ValueGenerator::new_autoincrement())),
        (_, _) => None,
    }
}

pub(crate) fn is_id(column: &Column, table: &Table) -> bool {
    table
        .primary_key
        .as_ref()
        .map(|pk| pk.is_single_primary_key(&column.name))
        .unwrap_or(false)
}

pub(crate) fn calculate_relation_name(schema: &SqlSchema, fk: &ForeignKey, table: &Table) -> String {
    //this is not called for prisma many to many relations. for them the name is just the name of the join table.
    let referenced_model = &fk.referenced_table;
    let model_with_fk = &table.name;
    let fk_column_name = fk.columns.join("_");

    let fk_to_same_model: Vec<&ForeignKey> = table
        .foreign_keys
        .iter()
        .filter(|fk| fk.referenced_table == referenced_model.clone())
        .collect();

    let fk_from_other_model_to_this: Vec<&ForeignKey> = schema
        .table_bang(referenced_model)
        .foreign_keys
        .iter()
        .filter(|fk| fk.referenced_table == model_with_fk.clone())
        .collect();

    //unambiguous
    if fk_to_same_model.len() < 2 && fk_from_other_model_to_this.len() == 0 {
        if model_with_fk < referenced_model {
            format!("{}To{}", model_with_fk, referenced_model)
        } else {
            format!("{}To{}", referenced_model, model_with_fk)
        }
    } else {
        //ambiguous
        if model_with_fk < referenced_model {
            format!("{}_{}To{}", model_with_fk, fk_column_name, referenced_model)
        } else {
            format!("{}To{}_{}", referenced_model, model_with_fk, fk_column_name)
        }
    }
}

pub(crate) fn calculate_field_type(schema: &SqlSchema, column: &Column, table: &Table) -> FieldType {
    debug!("Calculating field type for '{}'", column.name);
    // Look for a foreign key referencing this column
    match table.foreign_keys.iter().find(|fk| fk.columns.contains(&column.name)) {
        Some(fk) if !is_id(column, table) => {
            debug!("Found corresponding foreign key");
            let idx = fk
                .columns
                .iter()
                .position(|n| n == &column.name)
                .expect("get column FK position");
            let referenced_col = &fk.referenced_columns[idx];

            FieldType::Relation(RelationInfo {
                name: calculate_relation_name(schema, fk, table),
                to: fk.referenced_table.clone(),
                to_fields: vec![referenced_col.clone()],
                on_delete: OnDeleteStrategy::None,
            })
        }
        _ => {
            debug!("Found no corresponding foreign key");
            match &column.tpe.family {
                ColumnTypeFamily::Boolean => FieldType::Base(ScalarType::Boolean),
                ColumnTypeFamily::DateTime => FieldType::Base(ScalarType::DateTime),
                ColumnTypeFamily::Float => FieldType::Base(ScalarType::Float),
                ColumnTypeFamily::Int => FieldType::Base(ScalarType::Int),
                ColumnTypeFamily::String => FieldType::Base(ScalarType::String),
                ColumnTypeFamily::Enum(name) => FieldType::Enum(name.clone()),
                // XXX: We made a conscious decision to punt on mapping of ColumnTypeFamily
                // variants that don't yet have corresponding PrismaType variants
                _ => FieldType::Base(ScalarType::String),
            }
        }
    }
}

// misc

pub fn deduplicate_names_of_fields_to_be_added(fields_to_be_added: &mut Vec<(String, Field)>) {
    let mut duplicated_relation_fields = Vec::new();
    fields_to_be_added
        .iter()
        .enumerate()
        .for_each(|(index, (model, field))| {
            let is_duplicated = fields_to_be_added
                .iter()
                .filter(|(other_model, other_field)| model == other_model && field.name == other_field.name)
                .count()
                > 1;

            if is_duplicated {
                duplicated_relation_fields.push(index);
            }
        });

    duplicated_relation_fields.iter().for_each(|index| {
        let (_, ref mut field) = fields_to_be_added.get_mut(*index).unwrap();
        let suffix = match &field.field_type {
            FieldType::Relation(RelationInfo { name, .. }) => format!("_{}", &name),
            FieldType::Base(_) => "".to_string(),
            _ => "".to_string(),
        };

        field.name = format!("{}{}", field.name, suffix)
    });
}

static RE_NUM: Lazy<Regex> = Lazy::new(|| Regex::new(r"^'?(\d+)'?$").expect("compile regex"));

fn parse_int(value: &str) -> Option<i32> {
    debug!("Parsing int '{}'", value);
    let rslt = RE_NUM.captures(value);
    if rslt.is_none() {
        debug!("Couldn't parse int");
        return None;
    }

    let captures = rslt.expect("get captures");
    let num_str = captures.get(1).expect("get capture").as_str();
    let num_rslt = num_str.parse::<i32>();
    match num_rslt {
        Ok(num) => Some(num),
        Err(_) => {
            debug!("Couldn't parse int '{}'", num_str);
            None
        }
    }
}

fn parse_bool(value: &str) -> Option<bool> {
    debug!("Parsing bool '{}'", value);
    value.to_lowercase().parse().ok()
}

static RE_FLOAT: Lazy<Regex> = Lazy::new(|| Regex::new(r"^'?([^']+)'?$").expect("compile regex"));

fn parse_float(value: &str) -> Option<f32> {
    debug!("Parsing float '{}'", value);
    let rslt = RE_FLOAT.captures(value);
    if rslt.is_none() {
        debug!("Couldn't parse float");
        return None;
    }

    let captures = rslt.expect("get captures");
    let num_str = captures.get(1).expect("get capture").as_str();
    let num_rslt = num_str.parse::<f32>();
    match num_rslt {
        Ok(num) => Some(num),
        Err(_) => {
            debug!("Couldn't parse float '{}'", num_str);
            None
        }
    }
}<|MERGE_RESOLUTION|>--- conflicted
+++ resolved
@@ -241,13 +241,8 @@
         documentation: None,
         is_generated: false,
         is_updated_at: false,
-<<<<<<< HEAD
         data_source_fields: vec![],
-    };
-    field
-=======
-    }
->>>>>>> 36b88f31
+    }
 }
 
 pub(crate) fn calculate_default(column: &Column, arity: &FieldArity) -> Option<DefaultValue> {
